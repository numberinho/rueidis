--- conflicted
+++ resolved
@@ -248,8 +248,6 @@
 	return cmd.res.ToString()
 }
 
-<<<<<<< HEAD
-=======
 type BoolSliceCmd struct {
 	res rueidis.RedisResult
 	val []bool
@@ -284,7 +282,6 @@
 	return cmd.res.ToString()
 }
 
->>>>>>> 3cdf4eea
 type FloatCmd struct {
 	res rueidis.RedisResult
 	val float64
@@ -315,32 +312,11 @@
 type ScanCmd struct {
 	res    rueidis.RedisResult
 	cursor uint64
-<<<<<<< HEAD
-	page   []string
-=======
 	keys   []string
->>>>>>> 3cdf4eea
 	err    error
 }
 
 func newScanCmd(res rueidis.RedisResult) *ScanCmd {
-<<<<<<< HEAD
-	cursor_list, err := res.ToArray()
-	if err != nil {
-		return &ScanCmd{res: res, err: err}
-	}
-	raw_cursor, raw_page := cursor_list[0], cursor_list[1]
-	cursor, err := raw_cursor.ToInt64()
-	if err != nil {
-		return &ScanCmd{res: res, err: err}
-	}
-	page, err := raw_page.AsStrSlice()
-	return &ScanCmd{res: res, cursor: uint64(cursor), page: page, err: err}
-}
-
-func (cmd *ScanCmd) SetVal(page []string, cursor uint64) {
-	cmd.page = page
-=======
 	cursorSlice, err := res.ToArray()
 	if err != nil {
 		return &ScanCmd{res: res, err: err}
@@ -356,24 +332,15 @@
 
 func (cmd *ScanCmd) SetVal(page []string, cursor uint64) {
 	cmd.keys = page
->>>>>>> 3cdf4eea
 	cmd.cursor = cursor
 }
 
 func (cmd *ScanCmd) Val() (keys []string, cursor uint64) {
-<<<<<<< HEAD
-	return cmd.page, cmd.cursor
-}
-
-func (cmd *ScanCmd) Result() (keys []string, cursor uint64, err error) {
-	return cmd.page, cmd.cursor, cmd.err
-=======
 	return cmd.keys, cmd.cursor
 }
 
 func (cmd *ScanCmd) Result() (keys []string, cursor uint64, err error) {
 	return cmd.keys, cmd.cursor, cmd.err
->>>>>>> 3cdf4eea
 }
 
 func (cmd *ScanCmd) String() (string, error) {
@@ -407,8 +374,6 @@
 	return cmd.res.ToString()
 }
 
-<<<<<<< HEAD
-=======
 type StringStructMapCmd struct {
 	res rueidis.RedisResult
 	val map[string]struct{}
@@ -761,7 +726,6 @@
 	return cmd.res.ToString()
 }
 
->>>>>>> 3cdf4eea
 type Sort struct {
 	By            string
 	Offset, Count int64
@@ -813,8 +777,6 @@
 	Rank, MaxLen int64
 }
 
-<<<<<<< HEAD
-=======
 // Note: len(Fields) and len(Values) must be the same.
 // MaxLen/MaxLenApprox and MinID are in conflict, only one of them can be used.
 type XAddArgs struct {
@@ -877,7 +839,6 @@
 	Consumer string
 }
 
->>>>>>> 3cdf4eea
 func usePrecise(dur time.Duration) bool {
 	return dur < time.Second || dur%time.Second != 0
 }
